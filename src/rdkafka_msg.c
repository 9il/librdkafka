/*
 * librdkafka - Apache Kafka C library
 *
 * Copyright (c) 2012,2013 Magnus Edenhill
 * All rights reserved.
 * 
 * Redistribution and use in source and binary forms, with or without
 * modification, are permitted provided that the following conditions are met: 
 * 
 * 1. Redistributions of source code must retain the above copyright notice,
 *    this list of conditions and the following disclaimer. 
 * 2. Redistributions in binary form must reproduce the above copyright notice,
 *    this list of conditions and the following disclaimer in the documentation
 *    and/or other materials provided with the distribution. 
 * 
 * THIS SOFTWARE IS PROVIDED BY THE COPYRIGHT HOLDERS AND CONTRIBUTORS "AS IS"
 * AND ANY EXPRESS OR IMPLIED WARRANTIES, INCLUDING, BUT NOT LIMITED TO, THE 
 * IMPLIED WARRANTIES OF MERCHANTABILITY AND FITNESS FOR A PARTICULAR PURPOSE 
 * ARE DISCLAIMED. IN NO EVENT SHALL THE COPYRIGHT OWNER OR CONTRIBUTORS BE 
 * LIABLE FOR ANY DIRECT, INDIRECT, INCIDENTAL, SPECIAL, EXEMPLARY, OR 
 * CONSEQUENTIAL DAMAGES (INCLUDING, BUT NOT LIMITED TO, PROCUREMENT OF 
 * SUBSTITUTE GOODS OR SERVICES; LOSS OF USE, DATA, OR PROFITS; OR BUSINESS 
 * INTERRUPTION) HOWEVER CAUSED AND ON ANY THEORY OF LIABILITY, WHETHER IN 
 * CONTRACT, STRICT LIABILITY, OR TORT (INCLUDING NEGLIGENCE OR OTHERWISE)
 * ARISING IN ANY WAY OUT OF THE USE OF THIS SOFTWARE, EVEN IF ADVISED OF THE
 * POSSIBILITY OF SUCH DAMAGE.
 */

#include "rd.h"
#include "rdkafka_int.h"
#include "rdkafka_msg.h"
#include "rdkafka_topic.h"
#include "rdcrc32.h"
#include "rdrand.h"
#include "rdtime.h"

#include "rdsysqueue.h"

void rd_kafka_msg_destroy (rd_kafka_t *rk, rd_kafka_msg_t *rkm) {

	rd_kafka_assert(rk, rd_atomic32_get(&rk->rk_producer.msg_cnt) > 0);
	(void)rd_atomic32_sub(&rk->rk_producer.msg_cnt, 1);

	if (rkm->rkm_flags & RD_KAFKA_MSG_F_FREE && rkm->rkm_payload)
		rd_free(rkm->rkm_payload);

	if (rkm->rkm_key)
		rd_kafkap_bytes_destroy(rkm->rkm_key);

	rd_free(rkm);
}

/**
 * Create a new message.
 *
 * Returns 0 on success or -1 on error.
 * Both errno and 'errp' are set appropriately.
 */
static rd_kafka_msg_t *rd_kafka_msg_new0 (rd_kafka_topic_t *rkt,
                                          int32_t force_partition,
                                          int msgflags,
                                          char *payload, size_t len,
                                          const void *key, size_t keylen,
                                          void *msg_opaque,
                                          rd_kafka_resp_err_t *errp,
                                          rd_ts_t now) {
	rd_kafka_msg_t *rkm;
	size_t mlen = sizeof(*rkm);

<<<<<<< HEAD
	if (unlikely(len + keylen > (size_t)rkt->rkt_rk->rk_conf.max_msg_size)) {
=======
	if (!payload) len = 0;
	if (!key) keylen = 0;

	if (unlikely(len + keylen > rkt->rkt_rk->rk_conf.max_msg_size)) {
>>>>>>> e3d98484
                *errp = RD_KAFKA_RESP_ERR_MSG_SIZE_TOO_LARGE;
                errno = EMSGSIZE;
		return NULL;
	}

	/* If we are to make a copy of the payload, allocate space for it too */
	if (msgflags & RD_KAFKA_MSG_F_COPY) {
		msgflags &= ~RD_KAFKA_MSG_F_FREE;
		mlen += len;
	}

	/* Note: using rd_malloc here, not rd_calloc, so make sure all fields
	 *       are properly set up. */
	rkm = rd_malloc(mlen);
	rkm->rkm_len        = len;
	rkm->rkm_flags      = msgflags;
	rkm->rkm_opaque     = msg_opaque;
	rkm->rkm_key        = rd_kafkap_bytes_new(key, keylen);
	rkm->rkm_partition  = force_partition;
	if (rkt->rkt_conf.message_timeout_ms == 0) {
		rkm->rkm_ts_timeout = INT64_MAX;
	} else {
		rkm->rkm_ts_timeout = now +
			rkt->rkt_conf.message_timeout_ms * 1000;
	}

	if (payload && msgflags & RD_KAFKA_MSG_F_COPY) {
		/* Copy payload to space following the ..msg_t */
		rkm->rkm_payload = (void *)(rkm+1);
		memcpy(rkm->rkm_payload, payload, len);

	} else {
		/* Just point to the provided payload. */
		rkm->rkm_payload = payload;
	}

        return rkm;
}


/**
 * Produce: creates a new message, runs the partitioner and enqueues
 *          into on the selected partition.
 *
 * Returns 0 on success or -1 on error.
 *
 * If the function returns -1 and RD_KAFKA_MSG_F_FREE was specified, then
 * the memory associated with the payload is still the caller's
 * responsibility.
 */
int rd_kafka_msg_new (rd_kafka_topic_t *rkt, int32_t force_partition,
		      int msgflags,
		      char *payload, size_t len,
		      const void *key, size_t keylen,
		      void *msg_opaque) {
	rd_kafka_msg_t *rkm;
	rd_kafka_resp_err_t err;

	if (unlikely(rd_atomic32_add(&rkt->rkt_rk->rk_producer.msg_cnt, 1) >
		     rkt->rkt_rk->rk_conf.queue_buffering_max_msgs)) {
		(void)rd_atomic32_sub(&rkt->rkt_rk->rk_producer.msg_cnt, 1);
		errno = ENOBUFS;
		return -1;
	}

        /* Create message */
        rkm = rd_kafka_msg_new0(rkt, force_partition, msgflags, 
                                payload, len, key, keylen, msg_opaque, &err,
                                rd_clock());
        if (unlikely(!rkm)) {
                /* errno is already set by msg_new() */
                (void)rd_atomic32_sub(&rkt->rkt_rk->rk_producer.msg_cnt, 1);
                return -1;
        }


        /* Partition the message */
	err = rd_kafka_msg_partitioner(rkt, rkm, 1);
	if (likely(!err))
		return 0;

	/* Handle partitioner failures: it only fails when the application
	 * attempts to force a destination partition that does not exist
	 * in the cluster.  Note we must clear the RD_KAFKA_MSG_F_FREE
	 * flag since our contract says we don't free the payload on
	 * failure. */

	rkm->rkm_flags &= ~RD_KAFKA_MSG_F_FREE;
	rd_kafka_msg_destroy(rkt->rkt_rk, rkm);

	/* Translate error codes to errnos. */
	if (err == RD_KAFKA_RESP_ERR__UNKNOWN_PARTITION)
		errno = ESRCH;
	else if (err == RD_KAFKA_RESP_ERR__UNKNOWN_TOPIC)
		errno = ENOENT;
	else
		errno = EINVAL; /* NOTREACHED */

	return -1;
}




/**
 * Produce a batch of messages.
 * Returns the number of messages succesfully queued for producing.
 * Each message's .err will be set accordingly.
 */
int rd_kafka_produce_batch (rd_kafka_topic_t *rkt, int32_t partition,
                            int msgflags,
                            rd_kafka_message_t *rkmessages, int message_cnt) {
        rd_kafka_msgq_t tmpq = RD_KAFKA_MSGQ_INITIALIZER(tmpq);
        int i;
        rd_ts_t now = rd_clock();
        int good = 0;
        rd_kafka_toppar_t *rktp = NULL;
        rd_kafka_resp_err_t all_err = 0;

        /* For partitioner; hold lock for entire run,
         * for one partition: only acquire when needed at the end. */
	if (partition == RD_KAFKA_PARTITION_UA)
		rd_kafka_topic_rdlock(rkt);

        for (i = 0 ; i < message_cnt ; i++) {
                rd_kafka_msg_t *rkm;

                /* Propagate error for all messages. */
                if (unlikely(all_err)) {
                        rkmessages[i].err = all_err;
                        continue;
                }

                /* buffering.max.messages reached */
                if (unlikely(rd_atomic32_get(&rkt->rkt_rk->rk_producer.msg_cnt) +
                             /* For partitioner: msg_cnt is increased per
                              *                  message,
                              * For single partition: msg_cnt is increased
                              *                       just once at the end */
                             (partition == RD_KAFKA_PARTITION_UA ? 0 : good)
                             + 1 >
                             rkt->rkt_rk->rk_conf.queue_buffering_max_msgs)) {
                        all_err = RD_KAFKA_RESP_ERR__QUEUE_FULL;
                        rkmessages[i].err = all_err;
                        continue;
                }

                /* Create message */
                rkm = rd_kafka_msg_new0(rkt,
                                        partition , msgflags,
                                        rkmessages[i].payload,
                                        rkmessages[i].len,
                                        rkmessages[i].key,
                                        rkmessages[i].key_len,
                                        rkmessages[i]._private,
                                        &rkmessages[i].err,
                                        now);
                if (!rkm)
                        continue;

                /* Two cases here:
                 *  partition==UA:     run the partitioner (slow)
                 *  fixed partition:   simply concatenate the queue to partit */
                if (partition == RD_KAFKA_PARTITION_UA) {
                        (void)rd_atomic32_add(&rkt->rkt_rk->rk_producer.msg_cnt,
                                            1);

                        /* Partition the message */
                        rkmessages[i].err =
                                rd_kafka_msg_partitioner(rkt, rkm,
                                                         0/*already locked*/);

                        if (unlikely(rkmessages[i].err)) {
                                rd_kafka_msg_destroy(rkt->rkt_rk, rkm);
                                continue;
                        }


                } else {
                        /* Single destination partition, enqueue message
                         * on temporary queue for later queue concat. */
                        rd_kafka_msgq_enq(&tmpq, rkm);
                }

                rkmessages[i].err = RD_KAFKA_RESP_ERR_NO_ERROR;
                good++;
        }



	/* Specific partition */
        if (partition != RD_KAFKA_PARTITION_UA) {
		rd_kafka_topic_rdlock(rkt);

                rktp = rd_kafka_toppar_get_avail(rkt, partition,
                                                 1/*ua on miss*/, &all_err);
                /* Concatenate tmpq onto partition queue. */
                if (likely(rktp != NULL)) {
                        if (good > 0)
                                (void)rd_atomic32_add(&rkt->rkt_rk->
                                                    rk_producer.msg_cnt, good);

                        (void)rd_atomic64_add(&rktp->rktp_c.msgs, good);
                        rd_kafka_toppar_concat_msgq(rktp, &tmpq);
                        rd_kafka_toppar_destroy(rktp);
                }
        }

	rd_kafka_topic_rdunlock(rkt);

        return good;
}

/**
 * Scan 'rkmq' for messages that have timed out and remove them from
 * 'rkmq' and add to 'timedout'.
 */
int rd_kafka_msgq_age_scan (rd_kafka_msgq_t *rkmq,
			    rd_kafka_msgq_t *timedout,
			    rd_ts_t now) {
	rd_kafka_msg_t *rkm, *tmp;
	int cnt = rd_atomic32_get(&timedout->rkmq_msg_cnt);

	/* Assume messages are added in time sequencial order */
	TAILQ_FOREACH_SAFE(rkm, &rkmq->rkmq_msgs, rkm_link, tmp) {
		if (likely(rkm->rkm_ts_timeout > now))
			break;

		rd_kafka_msgq_deq(rkmq, rkm, 1);
		rd_kafka_msgq_enq(timedout, rkm);
	}

	return rd_atomic32_get(&timedout->rkmq_msg_cnt) - cnt;
}





int32_t rd_kafka_msg_partitioner_random (const rd_kafka_topic_t *rkt,
					 const void *key, size_t keylen,
					 int32_t partition_cnt,
					 void *rkt_opaque,
					 void *msg_opaque) {
	int32_t p = rd_jitter(0, partition_cnt-1);
	if (unlikely(!rd_kafka_topic_partition_available(rkt, p)))
		return rd_jitter(0, partition_cnt-1);
	else
		return p;
}

int32_t rd_kafka_msg_partitioner_consistent (const rd_kafka_topic_t *rkt,
					 const void *key, size_t keylen,
					 int32_t partition_cnt,
					 void *rkt_opaque,
					 void *msg_opaque) {
    return rd_crc32(key, keylen) % partition_cnt;
}


/**
 * Assigns a message to a topic partition using a partitioner.
 * Returns RD_KAFKA_RESP_ERR__UNKNOWN_PARTITION or .._UNKNOWN_TOPIC if
 * partitioning failed, or 0 on success.
 */
int rd_kafka_msg_partitioner (rd_kafka_topic_t *rkt, rd_kafka_msg_t *rkm,
			      int do_lock) {
	int32_t partition;
	rd_kafka_toppar_t *rktp_new;
	rd_kafka_resp_err_t err;

	if (do_lock)
		rd_kafka_topic_rdlock(rkt);

        switch (rkt->rkt_state)
        {
        case RD_KAFKA_TOPIC_S_UNKNOWN:
                /* No metadata received from cluster yet.
                 * Put message in UA partition and re-run partitioner when
                 * cluster comes up. */
		partition = RD_KAFKA_PARTITION_UA;
                break;

        case RD_KAFKA_TOPIC_S_NOTEXISTS:
                /* Topic not found in cluster.
                 * Fail message immediately. */
                err = RD_KAFKA_RESP_ERR__UNKNOWN_TOPIC;
		if (do_lock)
			rd_kafka_topic_rdunlock(rkt);
                return err;

        case RD_KAFKA_TOPIC_S_EXISTS:
                /* Topic exists in cluster. */

                /* Topic exists but has no partitions.
                 * This is usually an transient state following the
                 * auto-creation of a topic. */
                if (unlikely(rkt->rkt_partition_cnt == 0)) {
                        partition = RD_KAFKA_PARTITION_UA;
                        break;
                }

                /* Partition not assigned, run partitioner. */
                if (rkm->rkm_partition == RD_KAFKA_PARTITION_UA)
                        partition = rkt->rkt_conf.
                                partitioner(rkt,
                                            rkm->rkm_key->data,
                                            RD_KAFKAP_BYTES_LEN(rkm->
                                                                rkm_key),
                                            rkt->rkt_partition_cnt,
                                            rkt->rkt_conf.opaque,
                                            rkm->rkm_opaque);
                else
                        partition = rkm->rkm_partition;

                /* Check that partition exists. */
                if (partition >= rkt->rkt_partition_cnt) {
                        err = RD_KAFKA_RESP_ERR__UNKNOWN_PARTITION;
                        if (do_lock)
                                rd_kafka_topic_rdunlock(rkt);
                        return err;
                }
                break;

        default:
                rd_kafka_assert(rkt->rkt_rk, !*"NOTREACHED");
                break;
        }

	/* Get new partition */
	rktp_new = rd_kafka_toppar_get(rkt, partition, 0);

	if (unlikely(!rktp_new)) {
		/* Unknown topic or partition */
		if (rkt->rkt_state == RD_KAFKA_TOPIC_S_NOTEXISTS)
			err = RD_KAFKA_RESP_ERR__UNKNOWN_TOPIC;
		else
			err = RD_KAFKA_RESP_ERR__UNKNOWN_PARTITION;

		if (do_lock)
			rd_kafka_topic_rdunlock(rkt);

		return  err;
	}

        (void)rd_atomic64_add(&rktp_new->rktp_c.msgs, 1);

        /* Update message partition */
        if (rkm->rkm_partition == RD_KAFKA_PARTITION_UA)
                rkm->rkm_partition = partition;

	/* Partition is available: enqueue msg on partition's queue */
	rd_kafka_toppar_enq_msg(rktp_new, rkm);
	if (do_lock)
		rd_kafka_topic_rdunlock(rkt);
	rd_kafka_toppar_destroy(rktp_new); /* from _get() */
	return 0;
}<|MERGE_RESOLUTION|>--- conflicted
+++ resolved
@@ -67,15 +67,13 @@
 	rd_kafka_msg_t *rkm;
 	size_t mlen = sizeof(*rkm);
 
-<<<<<<< HEAD
-	if (unlikely(len + keylen > (size_t)rkt->rkt_rk->rk_conf.max_msg_size)) {
-=======
-	if (!payload) len = 0;
-	if (!key) keylen = 0;
-
-	if (unlikely(len + keylen > rkt->rkt_rk->rk_conf.max_msg_size)) {
->>>>>>> e3d98484
-                *errp = RD_KAFKA_RESP_ERR_MSG_SIZE_TOO_LARGE;
+	if (unlikely(!payload))
+		len = 0;
+	if (!key)
+		keylen = 0;
+
+	if (unlikely(len + keylen > (size_t)rkt->rkt_rk->rk_conf.max_msg_size)){
+		*errp = RD_KAFKA_RESP_ERR_MSG_SIZE_TOO_LARGE;
                 errno = EMSGSIZE;
 		return NULL;
 	}
